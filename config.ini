--- conflicted
+++ resolved
@@ -42,13 +42,8 @@
 
 [covariance terms]
 gauss = True
-<<<<<<< HEAD
-split_gauss = True
-nongauss = False
-=======
 split_gauss = False
 nongauss = True
->>>>>>> 00cbc653
 ssc = False
 
 
@@ -90,11 +85,7 @@
 ; If you want DIFFERENT summary statistics for the tracer please check the next Arbitrary summary section!
 [observables]
 cosmic_shear = True
-<<<<<<< HEAD
 est_shear = xi_pm
-=======
-est_shear = cosebi
->>>>>>> 00cbc653
 ggl = False
 est_ggl = gamma_t
 clustering = False
