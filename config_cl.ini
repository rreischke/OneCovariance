--- conflicted
+++ resolved
@@ -43,13 +43,8 @@
 [covariance terms]
 gauss = True
 split_gauss = True
-<<<<<<< HEAD
 nongauss = True
 ssc = True
-=======
-nongauss = False
-ssc = False
->>>>>>> b9a97044
 
 
 ; Observables section:
